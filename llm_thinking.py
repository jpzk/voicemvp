from langchain_community.chat_models import ChatOpenAI
from langchain.prompts import ChatPromptTemplate
from langchain.tools import WikipediaQueryRun
from langchain_community.utilities import WikipediaAPIWrapper

class LLMThinker:
    def __init__(self):
        print("Initializing LLM...")
        self.chat = ChatOpenAI(
            model_name="local-model",
            openai_api_base="http://localhost:1234/v1",
            openai_api_key="not-needed",
            streaming=True
        )
        
<<<<<<< HEAD
        # Initialize Wikipedia tool
        wikipedia = WikipediaAPIWrapper()
        self.wiki_tool = WikipediaQueryRun(api_wrapper=wikipedia)
        
        self.prompt = ChatPromptTemplate.from_messages([
            ("system", """You are a helpful AI assistant. Keep responses natural and concise.
            When you need to look up factual information, you can use the Wikipedia tool.
            To use it, write [WIKI] followed by your search query, then [/WIKI].
            Example: To look up information about Python, write: [WIKI]Python programming language[/WIKI]"""),
            ("human", "{input}")
        ])
=======
        # Initialize conversation history
        self.conversation_history = []
        
        # System prompt remains constant
        self.system_prompt = """You are a helpful AI assistant engaging in natural conversation. 
        Your responses should be casual and conversational, suitable for being read aloud.
        Avoid using markdown, special formatting, or structured lists.
        Keep responses flowing naturally as if speaking to a friend.
        Use conversation history to maintain context and have a more natural dialogue.
        Phrase things in a way that sounds natural when spoken."""
>>>>>>> 43ba6e69
        print("LLM ready!")

    def get_response(self, text):
        print("\nThinking...")
        
        # Build messages list starting with system prompt
        messages = [("system", self.system_prompt)]
        
        # Add conversation history
        for message in self.conversation_history:
            messages.append(message)
            
        # Add current user input
        messages.append(("human", text))
        
        # Create prompt template with all messages
        prompt = ChatPromptTemplate.from_messages(messages)
        
        # Get response
        chain = prompt | self.chat
        response = chain.invoke({"input": text})
<<<<<<< HEAD
        content = response.content
        
        # Check if response contains Wikipedia queries
        while "[WIKI]" in content and "[/WIKI]" in content:
            start = content.find("[WIKI]") + 6
            end = content.find("[/WIKI]")
            if start < end:
                query = content[start:end]
                try:
                    wiki_result = self.wiki_tool.run(query)
                    # Replace the wiki query with the result
                    content = content[:start-6] + wiki_result + content[end+7:]
                except Exception as e:
                    content = content[:start-6] + f"(Wikipedia search failed: {str(e)})" + content[end+7:]
            else:
                break
        
        cleaned = ' '.join(content.replace('\n', ' ').split())
=======
        cleaned = ' '.join(response.content.replace('\n', ' ').split())
        
        # Store the exchange in conversation history
        self.conversation_history.append(("human", text))
        self.conversation_history.append(("assistant", cleaned))
        
        # Keep only last 10 exchanges (20 messages) to prevent context from growing too large
        if len(self.conversation_history) > 20:
            self.conversation_history = self.conversation_history[-20:]
            
>>>>>>> 43ba6e69
        print(f"Assistant: {cleaned}")
        return cleaned

if __name__ == "__main__":
    # Example usage
    thinker = LLMThinker()
    while True:
        user_input = input("\nEnter your message (or 'quit' to exit): ")
        if user_input.lower() in ['quit', 'exit', 'goodbye', 'bye']:
            break
        response = thinker.get_response(user_input) <|MERGE_RESOLUTION|>--- conflicted
+++ resolved
@@ -1,94 +1,137 @@
 from langchain_community.chat_models import ChatOpenAI
 from langchain.prompts import ChatPromptTemplate
-from langchain.tools import WikipediaQueryRun
+from langchain.tools import WikipediaQueryRun, DuckDuckGoSearchRun
 from langchain_community.utilities import WikipediaAPIWrapper
+from langchain.agents import tool, AgentExecutor, create_openai_functions_agent
+from langchain.memory import ConversationBufferMemory
 
 class LLMThinker:
     def __init__(self):
         print("Initializing LLM...")
         self.chat = ChatOpenAI(
-            model_name="local-model",
+            model_name="qwen2.5-7b-instruct",
             openai_api_base="http://localhost:1234/v1",
-            openai_api_key="not-needed",
-            streaming=True
+            disable_streaming=True,
+            openai_api_key="not-needed"  # Remove tools from constructor
         )
         
-<<<<<<< HEAD
-        # Initialize Wikipedia tool
-        wikipedia = WikipediaAPIWrapper()
-        self.wiki_tool = WikipediaQueryRun(api_wrapper=wikipedia)
+        # Initialize tools
+        self.wikipedia = WikipediaQueryRun(api_wrapper=WikipediaAPIWrapper())
+        self.ddg_search = DuckDuckGoSearchRun()
         
-        self.prompt = ChatPromptTemplate.from_messages([
-            ("system", """You are a helpful AI assistant. Keep responses natural and concise.
-            When you need to look up factual information, you can use the Wikipedia tool.
-            To use it, write [WIKI] followed by your search query, then [/WIKI].
-            Example: To look up information about Python, write: [WIKI]Python programming language[/WIKI]"""),
-            ("human", "{input}")
+        # Initialize conversation history
+        self.memory = ConversationBufferMemory(
+            memory_key="chat_history",
+            return_messages=True
+        )
+        
+        # Updated system prompt for tool usage
+        self.system_prompt = """You are a helpful AI assistant
+     
+        You have access to two tools for real-time information and live searches:
+        1. search_wikipedia: for searching on wikipedia
+        2. search_web: for searching the web
+
+        ALWAYS use a tool, you MUST respond with the following format:
+        <tool_call>
+        {"name": "<tool-name>", query": "<tool-argument>" }
+        </tool_call>
+
+        The human will call the tool and then you will respond with the result.
+        incorporate the information naturally into your response.
+        """
+
+        # Create the agent with tools
+        tools = [self.search_wikipedia, self.search_web]
+        prompt = ChatPromptTemplate.from_messages([
+            #("placeholder", "{chat_history}"),
+            ("system", self.system_prompt),
+            ("human", "{input}"),
+            ("placeholder", "{agent_scratchpad}")
         ])
-=======
-        # Initialize conversation history
-        self.conversation_history = []
         
-        # System prompt remains constant
-        self.system_prompt = """You are a helpful AI assistant engaging in natural conversation. 
-        Your responses should be casual and conversational, suitable for being read aloud.
-        Avoid using markdown, special formatting, or structured lists.
-        Keep responses flowing naturally as if speaking to a friend.
-        Use conversation history to maintain context and have a more natural dialogue.
-        Phrase things in a way that sounds natural when spoken."""
->>>>>>> 43ba6e69
+        self.agent = create_openai_functions_agent(self.chat, tools, prompt)
+        self.agent_executor = AgentExecutor(
+            agent=self.agent,
+            tools=tools,
+            memory=self.memory,
+            verbose=True,
+            max_iterations=2  # Limit tool usage iterations
+        )
+        
         print("LLM ready!")
+
+    @tool
+    def search_wikipedia(self, query: str) -> str:
+        """Search Wikipedia for encyclopedic information about a topic."""
+        print(f"\n[Tool Used] Searching Wikipedia for: {query}")
+        try:
+            result = self.wikipedia.run(query)
+            print("[Tool Success] Found Wikipedia information")
+            return result
+        except Exception as e:
+            error_msg = f"Sorry, I couldn't find that information on Wikipedia. Error: {str(e)}"
+            print(f"[Tool Error] {error_msg}")
+            return error_msg
+
+    @tool
+    def search_web(self, query: str) -> str:
+        """Search the web using DuckDuckGo for current information."""
+        print(f"\n[Tool Used] Searching DuckDuckGo for: {query}")
+        try:
+            result = self.ddg_search.run(query)
+            print("[Tool Success] Found web search results")
+            return result
+        except Exception as e:
+            error_msg = f"Sorry, I couldn't search the web for that information. Error: {str(e)}"
+            print(f"[Tool Error] {error_msg}")
+            return error_msg
 
     def get_response(self, text):
         print("\nThinking...")
         
-        # Build messages list starting with system prompt
-        messages = [("system", self.system_prompt)]
-        
-        # Add conversation history
-        for message in self.conversation_history:
-            messages.append(message)
-            
-        # Add current user input
-        messages.append(("human", text))
-        
-        # Create prompt template with all messages
-        prompt = ChatPromptTemplate.from_messages(messages)
-        
-        # Get response
-        chain = prompt | self.chat
-        response = chain.invoke({"input": text})
-<<<<<<< HEAD
+        # Get initial response
+        response = self.chat.invoke(text)
         content = response.content
         
-        # Check if response contains Wikipedia queries
-        while "[WIKI]" in content and "[/WIKI]" in content:
-            start = content.find("[WIKI]") + 6
-            end = content.find("[/WIKI]")
-            if start < end:
-                query = content[start:end]
-                try:
-                    wiki_result = self.wiki_tool.run(query)
-                    # Replace the wiki query with the result
-                    content = content[:start-6] + wiki_result + content[end+7:]
-                except Exception as e:
-                    content = content[:start-6] + f"(Wikipedia search failed: {str(e)})" + content[end+7:]
-            else:
-                break
+        print("Debug: ", content)
+
+        # Check for tool call
+        if "<tool_call>" in content and "</tool_call>" in content:
+            # Extract the tool call JSON
+            tool_start = content.find("<tool_call>") + len("<tool_call>")
+            tool_end = content.find("</tool_call>")
+            tool_json_str = content[tool_start:tool_end].strip()
+            
+            try:
+                import json
+                tool_request = json.loads(tool_json_str)
+                
+                # Call the appropriate tool
+                if tool_request["name"] == "search_wikipedia":
+                    tool_output = self.search_wikipedia(tool_request["query"])
+                elif tool_request["name"] == "search_web":
+                    tool_output = self.search_web(tool_request["query"])
+                else:
+                    tool_output = "Error: Unknown tool requested"
+                
+                # Get final response with tool output
+                final_response = self.chat.invoke(
+                    f"Here is the information you requested: {tool_output}\n\n"
+                    "Please provide a natural, conversational response incorporating this information."
+                )
+                cleaned = ' '.join(final_response.content.replace('\n', ' ').split())
+            
+            except (json.JSONDecodeError, KeyError) as e:
+                print(f"[Error] Failed to process tool call: {e}")
+                cleaned = ' '.join(content.replace('\n', ' ').split())
+        else:
+            # No tool call, use original response
+            cleaned = ' '.join(content.replace('\n', ' ').split())
         
-        cleaned = ' '.join(content.replace('\n', ' ').split())
-=======
-        cleaned = ' '.join(response.content.replace('\n', ' ').split())
+        # Store in conversation history
+        self.memory.save_context({"input": text}, {"output": cleaned})
         
-        # Store the exchange in conversation history
-        self.conversation_history.append(("human", text))
-        self.conversation_history.append(("assistant", cleaned))
-        
-        # Keep only last 10 exchanges (20 messages) to prevent context from growing too large
-        if len(self.conversation_history) > 20:
-            self.conversation_history = self.conversation_history[-20:]
-            
->>>>>>> 43ba6e69
         print(f"Assistant: {cleaned}")
         return cleaned
 
